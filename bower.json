--- conflicted
+++ resolved
@@ -1,11 +1,7 @@
 {
   "name": "web-component-tester",
   "description": "web-component-tester makes testing your web components a breeze!",
-<<<<<<< HEAD
-  "version": "6.0.0-prerelease.5-wct6-plugin",
-=======
-  "version": "6.0.0-prerelease.7",
->>>>>>> 2c2b70f8
+  "version": "6.0.0-prerelease.7-wct6-plugin",
   "main": [
     "browser.js"
   ],
@@ -38,11 +34,7 @@
     "sinon-chai": "^2.7.0",
     "sinonjs": "^1.14.1",
     "stacky": "^1.3.0",
-<<<<<<< HEAD
     "test-fixture": "PolymerElements/test-fixture#3.0.0-rc.1"
-=======
-    "test-fixture": "polymerelements/test-fixture#^3.0.0-rc.1"
->>>>>>> 2c2b70f8
   },
   "devDependencies": {
     "polymer": "Polymer/polymer#^1.5.0",
