{
  "name": "web-component-tester",
  "description": "web-component-tester makes testing your web components a breeze!",
<<<<<<< HEAD
  "version": "6.0.0-prerelease.7-wct6-plugin",
=======
  "version": "6.0.0-prerelease.8",
>>>>>>> a314ae38
  "main": [
    "browser.js"
  ],
  "license": "http://polymer.github.io/LICENSE.txt",
  "ignore": [
    "*",
    "!/data/*",
    "!/browser.js",
    "!/browser.js.map",
    "!/package.json",
    "!/bower.json"
  ],
  "keywords": [
    "browser",
    "grunt",
    "gruntplugin",
    "gulp",
    "polymer",
    "test",
    "testing",
    "web component",
    "web"
  ],
  "dependencies": {
    "accessibility-developer-tools": "^2.10.0",
    "async": "^1.5.0",
    "chai": "^3.2.0",
    "lodash": "^3.7.0",
    "mocha": "^3.1.2",
    "sinon-chai": "^2.7.0",
    "sinonjs": "^1.14.1",
    "stacky": "^1.3.0",
    "test-fixture": "PolymerElements/test-fixture#3.0.0-rc.1"
  },
  "devDependencies": {
    "polymer": "Polymer/polymer#^1.5.0",
    "webcomponentsjs": "webcomponents/webcomponentsjs#^0.7.22"
  }
}<|MERGE_RESOLUTION|>--- conflicted
+++ resolved
@@ -1,11 +1,7 @@
 {
   "name": "web-component-tester",
   "description": "web-component-tester makes testing your web components a breeze!",
-<<<<<<< HEAD
-  "version": "6.0.0-prerelease.7-wct6-plugin",
-=======
-  "version": "6.0.0-prerelease.8",
->>>>>>> a314ae38
+  "version": "6.0.0-prerelease.8-wct6-plugin",
   "main": [
     "browser.js"
   ],
