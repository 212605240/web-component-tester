/**
 * @license
 * Copyright (c) 2014 The Polymer Project Authors. All rights reserved.
 * This code may only be used under the BSD style license found at http://polymer.github.io/LICENSE.txt
 * The complete set of authors may be found at http://polymer.github.io/AUTHORS.txt
 * The complete set of contributors may be found at http://polymer.github.io/CONTRIBUTORS.txt
 * Code distributed by Google as part of the polymer project is also
 * subject to an additional IP rights grant found at http://polymer.github.io/PATENTS.txt
 */
'use strict';

const depcheck = require('depcheck');
const fs = require('fs');
<<<<<<< HEAD
const gulp = require('gulp');
const jshint = require('gulp-jshint');
const lazypipe = require('lazypipe');
const mocha = require('gulp-mocha');
const path = require('path');
const rollup = require('rollup');
const runSequence = require('run-sequence');
const ts = require('gulp-typescript');
const tslint = require('gulp-tslint');
const typings = require('gulp-typings');
const glob = require('glob');
=======
const glob = require('glob');
const gulp = require('gulp');
const mocha = require('gulp-mocha');
const jshint = require('gulp-jshint');
const tslint = require('gulp-tslint');
const ts = require('gulp-typescript');
const typings = require('gulp-typings');
const lazypipe = require('lazypipe');
const path = require('path');
const rollup = require('rollup');
const runSequence = require('run-sequence');

// const commonTools = require('tools-common/gulpfile');
const commonTools = {
  init: commonInit,
  depcheck: commonDepCheck
};
>>>>>>> b1eff9bd

const tsProject = ts.createProject('tsconfig.json', {
  typescript: require('typescript')
});

<<<<<<< HEAD
gulp.task('init', () => {
  gulp.src('./typings.json').pipe(typings());
});
=======
commonTools.init();
>>>>>>> b1eff9bd

gulp.task('lint', ['tslint', 'test:style', 'depcheck']);

// Meta tasks

gulp.task('default', ['test']);

function removeFile(path) {
  try {
    fs.unlinkSync(path);
    return;
  } catch(e) {
    try {
      fs.statSync(path);
    } catch(e) {
      return;
    }
    throw new Error('Unable to remove file: ' + path);
  }
}

gulp.task('clean', (done) => {
  removeFile('browser.js');
  removeFile('browser.js.map');
  glob('runner/*.js', (err, files) => {
    if (err) return done(err);
    try {
      for (const file of files) {
        removeFile(file);
      }
    } catch(e) {
      return done(e);
    }
    done();
  });
});

gulp.task('test', function(done) {
  runSequence(['build:typescript', 'lint'], 'test:unit', done);
});
gulp.task('test:all', function(done) {
  runSequence('test', 'test:integration', done);
});

gulp.task('build-all', (done) => {
<<<<<<< HEAD
  runSequence('clean', 'init', 'lint', 'build', 'test', done);
=======
  // This doesn't work, it stops right before it runs 'build'
  runSequence('clean', 'init', 'lint', 'build', done);
>>>>>>> b1eff9bd
});

gulp.task('build', ['build:typescript', 'build:browser']);

gulp.task('build:typescript', function() {
  return tsProject.src().pipe(ts(tsProject)).js.pipe(gulp.dest('./'));
});

// Specific tasks

gulp.task('build:browser', function(done) {
  rollup.rollup({
    entry: 'browser/index.js',
  }).then(function(bundle) {
    bundle.write({
      indent: false,
      format: 'iife',
      banner: fs.readFileSync('license-header.txt', 'utf-8'),
      dest: 'browser.js',
      sourceMap: true,
      sourceMapFile: path.resolve('browser.js.map')
    }).then(function() {
      done();
    });
  }).catch(done);
});

gulp.task('test:style', function() {
  return gulp.src([
    '{browser,runner,environment,tasks}/**/*.js',
    'gulpfile.js',
    '!runner/*.js',
  ]).pipe(jshintFlow());
});

gulp.task('test:unit', function() {
  return gulp.src('test/unit/*.js', {read: false})
      .pipe(mocha({reporter: 'spec'}));
});

gulp.task('test:integration', function() {
  return gulp.src('test/integration/*.js', {read: false})
      .pipe(mocha({reporter: 'spec'}));
});

gulp.task('tslint', () =>
<<<<<<< HEAD
  gulp.src('runner/*.ts')
=======
  gulp.src(['runner/*.ts', 'custom_typings/*.d.ts'])
>>>>>>> b1eff9bd
    .pipe(tslint({
      configuration: 'tslint.json',
    }))
    .pipe(tslint.report('verbose')));

// Flows

const jshintFlow = lazypipe()
  .pipe(jshint)
  .pipe(jshint.reporter, 'jshint-stylish')
  .pipe(jshint.reporter, 'fail');

<<<<<<< HEAD
gulp.task('depcheck', () => {
  return new Promise((resolve, reject) => {
    depcheck(__dirname, {ignoreDirs: []}, resolve);
  }).then((result) => {
    const usedUnusually = new Set([
      // Used in browser.js
      'accessibility-developer-tools',
      'mocha',
      'test-fixture',
      'async',

      // Used in the wct binary
      'resolve'
    ]);

    const invalidFiles = Object.keys(result.invalidFiles) || [];
    const invalidJsFiles = invalidFiles.filter((f) => f.endsWith('.js'));

    if (invalidJsFiles.length > 0) {
      console.log('Invalid files:', result.invalidFiles);
      throw new Error('Invalid files');
    }

    const unused = new Set(result.dependencies);
    for (const falseUnused of usedUnusually) {
      unused.delete(falseUnused);
    }
    if (unused.size > 0) {
      console.log('Unused dependencies:', unused);
      throw new Error('Unused dependencies');
    }
  });
});
=======


commonTools.depcheck({
  stickyDeps: new Set([
    // Used in browser.js
    'accessibility-developer-tools',
    'mocha',
    'test-fixture',

    // Used in the wct binary
    'resolve'
  ])
});

function commonInit() {
  gulp.task('init', () => gulp.src('./typings.json').pipe(typings()));
}

function commonDepCheck(options) {
  const defaultOptions = {stickyDeps: new Set()};
  options = Object.assign({}, defaultOptions, options);

  gulp.task('depcheck', () => {
    return new Promise((resolve, reject) => {
      depcheck(__dirname, {ignoreDirs: []}, resolve);
    }).then((result) => {
      const invalidFiles = Object.keys(result.invalidFiles) || [];
      const invalidJsFiles = invalidFiles.filter((f) => f.endsWith('.js'));

      if (invalidJsFiles.length > 0) {
        console.log('Invalid files:', result.invalidFiles);
        throw new Error('Invalid files');
      }

      const unused = new Set(result.dependencies);
      for (const falseUnused of options.stickyDeps) {
        unused.delete(falseUnused);
      }
      if (unused.size > 0) {
        console.log('Unused dependencies:', unused);
        throw new Error('Unused dependencies');
      }
    });
  });
}
>>>>>>> b1eff9bd
<|MERGE_RESOLUTION|>--- conflicted
+++ resolved
@@ -11,19 +11,6 @@
 
 const depcheck = require('depcheck');
 const fs = require('fs');
-<<<<<<< HEAD
-const gulp = require('gulp');
-const jshint = require('gulp-jshint');
-const lazypipe = require('lazypipe');
-const mocha = require('gulp-mocha');
-const path = require('path');
-const rollup = require('rollup');
-const runSequence = require('run-sequence');
-const ts = require('gulp-typescript');
-const tslint = require('gulp-tslint');
-const typings = require('gulp-typings');
-const glob = require('glob');
-=======
 const glob = require('glob');
 const gulp = require('gulp');
 const mocha = require('gulp-mocha');
@@ -41,19 +28,12 @@
   init: commonInit,
   depcheck: commonDepCheck
 };
->>>>>>> b1eff9bd
 
 const tsProject = ts.createProject('tsconfig.json', {
   typescript: require('typescript')
 });
 
-<<<<<<< HEAD
-gulp.task('init', () => {
-  gulp.src('./typings.json').pipe(typings());
-});
-=======
 commonTools.init();
->>>>>>> b1eff9bd
 
 gulp.task('lint', ['tslint', 'test:style', 'depcheck']);
 
@@ -99,12 +79,7 @@
 });
 
 gulp.task('build-all', (done) => {
-<<<<<<< HEAD
   runSequence('clean', 'init', 'lint', 'build', 'test', done);
-=======
-  // This doesn't work, it stops right before it runs 'build'
-  runSequence('clean', 'init', 'lint', 'build', done);
->>>>>>> b1eff9bd
 });
 
 gulp.task('build', ['build:typescript', 'build:browser']);
@@ -151,11 +126,7 @@
 });
 
 gulp.task('tslint', () =>
-<<<<<<< HEAD
-  gulp.src('runner/*.ts')
-=======
   gulp.src(['runner/*.ts', 'custom_typings/*.d.ts'])
->>>>>>> b1eff9bd
     .pipe(tslint({
       configuration: 'tslint.json',
     }))
@@ -168,42 +139,6 @@
   .pipe(jshint.reporter, 'jshint-stylish')
   .pipe(jshint.reporter, 'fail');
 
-<<<<<<< HEAD
-gulp.task('depcheck', () => {
-  return new Promise((resolve, reject) => {
-    depcheck(__dirname, {ignoreDirs: []}, resolve);
-  }).then((result) => {
-    const usedUnusually = new Set([
-      // Used in browser.js
-      'accessibility-developer-tools',
-      'mocha',
-      'test-fixture',
-      'async',
-
-      // Used in the wct binary
-      'resolve'
-    ]);
-
-    const invalidFiles = Object.keys(result.invalidFiles) || [];
-    const invalidJsFiles = invalidFiles.filter((f) => f.endsWith('.js'));
-
-    if (invalidJsFiles.length > 0) {
-      console.log('Invalid files:', result.invalidFiles);
-      throw new Error('Invalid files');
-    }
-
-    const unused = new Set(result.dependencies);
-    for (const falseUnused of usedUnusually) {
-      unused.delete(falseUnused);
-    }
-    if (unused.size > 0) {
-      console.log('Unused dependencies:', unused);
-      throw new Error('Unused dependencies');
-    }
-  });
-});
-=======
-
 
 commonTools.depcheck({
   stickyDeps: new Set([
@@ -211,6 +146,8 @@
     'accessibility-developer-tools',
     'mocha',
     'test-fixture',
+    'async',
+
 
     // Used in the wct binary
     'resolve'
@@ -247,5 +184,4 @@
       }
     });
   });
-}
->>>>>>> b1eff9bd
+}