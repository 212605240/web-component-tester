{
  "name": "web-component-tester",
<<<<<<< HEAD
  "version": "6.0.0-prerelease.7-wct6-plugin",
=======
  "version": "6.0.0-prerelease.8",
>>>>>>> a314ae38
  "--private-wct--": {
    "client-side-version-range": "4 - 6 || ^6.0.0-prerelease.1"
  },
  "description": "web-component-tester makes testing your web components a breeze!",
  "keywords": [
    "browser",
    "grunt",
    "gruntplugin",
    "gulp",
    "polymer",
    "test",
    "testing",
    "web component",
    "web"
  ],
  "homepage": "https://github.com/Polymer/web-component-tester",
  "bugs": "https://github.com/Polymer/web-component-tester/issues",
  "license": "BSD-3-Clause",
  "repository": {
    "type": "git",
    "url": "https://github.com/Polymer/web-component-tester.git"
  },
  "main": "runner.js",
  "bin": {
    "wct": "./bin/wct",
    "wct-st": "./bin/wct-st"
  },
  "files": [
    "bin/",
    "data/",
    "runner/",
    "scripts/",
    "tasks/",
    ".bowerrc",
    "bower.json",
    "browser.js",
    "browser.js.map",
    "package.json",
    "LICENSE",
    "README.md",
    "runner.js"
  ],
  "scripts": {
    "lint": "gulp lint",
    "build": "tsc",
    "test": "tsc && gulp test",
    "prepublish": "gulp prepublish",
    "test:watch": "watch 'gulp test:unit' runner/ browser/ bin/ test/ tasks/",
    "format": "find runner test | grep '\\.js$\\|\\.ts$' | xargs ./node_modules/.bin/clang-format --style=file -i"
  },
  "dependencies": {
    "@types/body-parser": "0.0.33",
    "@types/chai": "^3.4.34",
    "@types/chalk": "^0.4.31",
    "@types/express": "^4.0.33",
    "@types/glob": "^5.0.30",
    "@types/grunt": "^0.4.20",
    "@types/gulp": "^3.8.32",
    "@types/lodash": "^4.14.38",
    "@types/mime": "0.0.29",
    "@types/minimatch": "^2.0.29",
    "@types/mocha": "^2.2.32",
    "@types/multer": "0.0.32",
    "@types/node": "4.0.30",
    "@types/nomnom": "0.0.28",
    "@types/semver": "^5.3.30",
    "@types/sinon": "^1.16.31",
    "@types/sinon-chai": "^2.7.27",
    "@types/socket.io": "^1.4.27",
    "accessibility-developer-tools": "^2.10.0",
    "async": "^1.5.0",
    "body-parser": "^1.14.2",
    "chai": "^3.2.0",
    "chalk": "^1.1.1",
    "cleankill": "^1.0.0",
    "express": "^4.8.5",
    "findup-sync": "^0.4.3",
    "glob": "^7.1.1",
    "lodash": "^3.0.1",
    "mocha": "^3.1.2",
    "multer": "^1.1.0",
    "nomnom": "^1.8.1",
<<<<<<< HEAD
    "polyserve": "https://github.com/t2ym/polyserve#0.16.0-istanbul.4",
=======
    "polyserve": "^0.17",
>>>>>>> a314ae38
    "promisify-node": "^0.4.0",
    "resolve": "^1.0.0",
    "semver": "^5.3.0",
    "send": "^0.11.1",
    "server-destroy": "^1.0.1",
    "sinon": "^1.11.1",
    "sinon-chai": "^2.6.0",
    "socket.io": "^1.7.2",
    "stacky": "^1.3.1",
    "test-fixture": "PolymerElements/test-fixture",
    "wd": "^1.0.0"
  },
  "optionalDependencies": {
    "update-notifier": "^1.0.0",
    "wct-local": "^2.0.8",
    "wct-sauce": "^2.0.0-pre.1"
  },
  "devDependencies": {
    "@types/express-serve-static-core": "^4.0.39",
    "@types/rimraf": "0.0.28",
    "bower": "^1.7.9",
    "clang-format": "^1.0.43",
    "depcheck": "^0.6.3",
    "grunt": "^0.4.5",
    "gulp": "^3.8.8",
    "gulp-bower": "0.0.13",
    "gulp-jshint": "^2.0.0",
    "gulp-spawn-mocha": "^3.1.0",
    "gulp-tslint": "^5.0.0",
    "gulp-typescript": "^3.1.2",
    "jshint": "^2.8.0",
    "jshint-stylish": "^2.0.1",
    "lazypipe": "^1.0.1",
    "rimraf": "^2.5.4",
    "rollup": "^0.25.1",
    "run-sequence": "^1.0.1",
    "tslint": "^3.10.2",
    "typescript": "^2.1.4",
    "watch": "^0.18.0"
  },
  "engines": {
    "node": ">= 6.0"
  }
}<|MERGE_RESOLUTION|>--- conflicted
+++ resolved
@@ -1,10 +1,6 @@
 {
   "name": "web-component-tester",
-<<<<<<< HEAD
-  "version": "6.0.0-prerelease.7-wct6-plugin",
-=======
-  "version": "6.0.0-prerelease.8",
->>>>>>> a314ae38
+  "version": "6.0.0-prerelease.8-wct6-plugin",
   "--private-wct--": {
     "client-side-version-range": "4 - 6 || ^6.0.0-prerelease.1"
   },
@@ -87,11 +83,7 @@
     "mocha": "^3.1.2",
     "multer": "^1.1.0",
     "nomnom": "^1.8.1",
-<<<<<<< HEAD
-    "polyserve": "https://github.com/t2ym/polyserve#0.16.0-istanbul.4",
-=======
-    "polyserve": "^0.17",
->>>>>>> a314ae38
+    "polyserve": "https://github.com/t2ym/polyserve#0.17.0-istanbul.1",
     "promisify-node": "^0.4.0",
     "resolve": "^1.0.0",
     "semver": "^5.3.0",
